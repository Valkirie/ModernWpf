--- conflicted
+++ resolved
@@ -1,13 +1,10 @@
 ﻿<Project>
-<<<<<<< HEAD
   <PropertyGroup>
     <Version>0.10.0</Version>
     <Authors>Yimeng Wu</Authors>
     <Product>ModernWPF UI Library</Product>
   </PropertyGroup>
-    
-=======
->>>>>>> d6fe01e6
+
   <PropertyGroup Condition="'$(PackageId)' != ''">
     <PackageLicenseExpression>MIT</PackageLicenseExpression>
     <PackageProjectUrl>https://github.com/Kinnara/ModernWpf</PackageProjectUrl>
@@ -46,8 +43,6 @@
   <PropertyGroup Condition="'$(SupportedOSPlatform)' != '' and $([MSBuild]::VersionGreaterThan($(SupportedOSPlatform), '7.0'))">
     <SupportedOSPlatform>7.0</SupportedOSPlatform>
   </PropertyGroup>
-<<<<<<< HEAD
-
   <Choose>
     <When Condition="'$(UseWinRT)' == 'true'">
       <Choose>
@@ -80,6 +75,4 @@
       </Choose>
     </When>
   </Choose>
-=======
->>>>>>> d6fe01e6
 </Project>