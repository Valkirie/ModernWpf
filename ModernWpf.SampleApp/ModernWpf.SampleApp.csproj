--- conflicted
+++ resolved
@@ -2,11 +2,7 @@
 
   <PropertyGroup>
     <OutputType>WinExe</OutputType>
-<<<<<<< HEAD
     <TargetFrameworks>net4.6.2</TargetFrameworks>
-=======
-    <TargetFrameworks>net45;net48;netcoreapp3.1;net6.0-windows</TargetFrameworks>
->>>>>>> d6fe01e6
     <UseWPF>true</UseWPF>
     <ApplicationIcon>Assets\AppIcon.ico</ApplicationIcon>
   </PropertyGroup>
