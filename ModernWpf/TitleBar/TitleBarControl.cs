﻿using System;
using System.Diagnostics;
using System.Windows;
using System.Windows.Automation.Peers;
using System.Windows.Automation.Provider;
using System.Windows.Controls;
using System.Windows.Input;
using System.Windows.Interop;
using System.Windows.Media;
using System.Windows.Media.Imaging;
using static Windows.Win32.PInvoke;

namespace ModernWpf.Controls.Primitives
{
    [TemplatePart(Name = BackButtonName, Type = typeof(Button))]
<<<<<<< HEAD
    [TemplatePart(Name = MaximizeButtonName, Type = typeof(TitleBarButton))]
=======
    [TemplatePart(Name = MaximizeRestoreButtonName, Type = typeof(TitleBarButton))]
>>>>>>> d6fe01e6
    [TemplatePart(Name = LeftSystemOverlayName, Type = typeof(FrameworkElement))]
    [TemplatePart(Name = RightSystemOverlayName, Type = typeof(FrameworkElement))]
    [StyleTypedProperty(Property = nameof(ButtonStyle), StyleTargetType = typeof(TitleBarButton))]
    [StyleTypedProperty(Property = nameof(BackButtonStyle), StyleTargetType = typeof(TitleBarButton))]
    public class TitleBarControl : Control
    {
        private const string BackButtonName = "PART_BackButton";
<<<<<<< HEAD
        private const string MaximizeButtonName = "MaximizeRestoreButton";
=======
        private const string MaximizeRestoreButtonName = "PART_MaximizeRestoreButton";
>>>>>>> d6fe01e6
        private const string LeftSystemOverlayName = "PART_LeftSystemOverlay";
        private const string RightSystemOverlayName = "PART_RightSystemOverlay";

        private Window _parentWindow;
        private SnapLayout _snapLayout;
        private KeyBinding _altLeftBinding;

        static TitleBarControl()
        {
            DefaultStyleKeyProperty.OverrideMetadata(typeof(TitleBarControl),
                new FrameworkPropertyMetadata(typeof(TitleBarControl)));
        }

        public TitleBarControl()
        {
            CommandBindings.Add(new CommandBinding(SystemCommands.MinimizeWindowCommand, MinimizeWindow));
            CommandBindings.Add(new CommandBinding(SystemCommands.MaximizeWindowCommand, MaximizeWindow));
            CommandBindings.Add(new CommandBinding(SystemCommands.RestoreWindowCommand, RestoreWindow));
            CommandBindings.Add(new CommandBinding(SystemCommands.CloseWindowCommand, CloseWindow));

            SetInsideTitleBar(this, true);
        }

        #region IsActive

        public static readonly DependencyProperty IsActiveProperty =
            DependencyProperty.Register(
                nameof(IsActive),
                typeof(bool),
                typeof(TitleBarControl),
                new PropertyMetadata(false));

        public bool IsActive
        {
            get => (bool)GetValue(IsActiveProperty);
            set => SetValue(IsActiveProperty, value);
        }

        #endregion

        #region InactiveBackground

        public static readonly DependencyProperty InactiveBackgroundProperty =
            TitleBar.InactiveBackgroundProperty.AddOwner(typeof(TitleBarControl));

        public Brush InactiveBackground
        {
            get => (Brush)GetValue(InactiveBackgroundProperty);
            set => SetValue(InactiveBackgroundProperty, value);
        }

        #endregion

        #region InactiveForeground

        public static readonly DependencyProperty InactiveForegroundProperty =
            TitleBar.InactiveForegroundProperty.AddOwner(typeof(TitleBarControl));

        public Brush InactiveForeground
        {
            get => (Brush)GetValue(InactiveForegroundProperty);
            set => SetValue(InactiveForegroundProperty, value);
        }

        #endregion

        #region ButtonStyle

        public static readonly DependencyProperty ButtonStyleProperty =
            TitleBar.ButtonStyleProperty.AddOwner(typeof(TitleBarControl));

        public Style ButtonStyle
        {
            get => (Style)GetValue(ButtonStyleProperty);
            set => SetValue(ButtonStyleProperty, value);
        }

        #endregion

        #region Title

        public static readonly DependencyProperty TitleProperty =
            DependencyProperty.Register(
                nameof(Title),
                typeof(string),
                typeof(TitleBarControl),
                new PropertyMetadata(string.Empty));

        public string Title
        {
            get => (string)GetValue(TitleProperty);
            set => SetValue(TitleProperty, value);
        }

        #endregion

        #region Icon

        public static readonly DependencyProperty IconProperty =
            DependencyProperty.Register(
                nameof(Icon),
                typeof(ImageSource),
                typeof(TitleBarControl),
                new PropertyMetadata(OnIconChanged));

        public ImageSource Icon
        {
            get => (ImageSource)GetValue(IconProperty);
            set => SetValue(IconProperty, value);
        }

        private static void OnIconChanged(DependencyObject d, DependencyPropertyChangedEventArgs e)
        {
            ((TitleBarControl)d).UpdateActualIcon();
        }

        #endregion

        #region ActualIcon

        private static readonly DependencyPropertyKey ActualIconPropertyKey =
            DependencyProperty.RegisterReadOnly(
                nameof(ActualIcon),
                typeof(ImageSource),
                typeof(TitleBarControl),
                null);

        public static readonly DependencyProperty ActualIconProperty =
            ActualIconPropertyKey.DependencyProperty;

        public ImageSource ActualIcon
        {
            get => (ImageSource)GetValue(ActualIconProperty);
            private set => SetValue(ActualIconPropertyKey, value);
        }

        private void UpdateActualIcon()
        {
            if (Icon != null)
            {
                ActualIcon = Icon;
            }
            else
            {
                ImageSource actualIcon = null;

                var smallIconHandle = new IntPtr[1];
                IconHelper.GetDefaultIconHandles(null, smallIconHandle);
                var smallIcon = smallIconHandle[0];
                if (smallIcon != IntPtr.Zero)
                {
                    try
                    {
                        actualIcon = Imaging.CreateBitmapSourceFromHIcon(smallIcon, Int32Rect.Empty, BitmapSizeOptions.FromEmptyOptions());
                    }
                    finally
                    {
                        IconHelper.DestroyIcon(smallIcon);
                    }
                }

                ActualIcon = actualIcon;
            }
        }

        #endregion

        #region IsIconVisible

        public static readonly DependencyProperty IsIconVisibleProperty =
            TitleBar.IsIconVisibleProperty.AddOwner(typeof(TitleBarControl));

        public bool IsIconVisible
        {
            get => (bool)GetValue(IsIconVisibleProperty);
            set => SetValue(IsIconVisibleProperty, value);
        }

        #endregion

        #region IsBackButtonVisible

        public static readonly DependencyProperty IsBackButtonVisibleProperty =
            TitleBar.IsBackButtonVisibleProperty.AddOwner(typeof(TitleBarControl));

        public bool IsBackButtonVisible
        {
            get => (bool)GetValue(IsBackButtonVisibleProperty);
            set => SetValue(IsBackButtonVisibleProperty, value);
        }

        #endregion

        #region IsBackEnabled

        /// <summary>
        /// Identifies the IsBackEnabled attached property.
        /// </summary>
        public static readonly DependencyProperty IsBackEnabledProperty =
            TitleBar.IsBackEnabledProperty.AddOwner(typeof(TitleBarControl));

        /// <summary>
        /// Gets or sets a value that indicates whether the back button is enabled or disabled.
        /// </summary>
        /// <returns>true if the back button is enabled; otherwise, false. The default is true.</returns>
        public bool IsBackEnabled
        {
            get => (bool)GetValue(IsBackEnabledProperty);
            set => SetValue(IsBackEnabledProperty, value);
        }

        #endregion

        #region BackButtonCommand

        public static readonly DependencyProperty BackButtonCommandProperty =
            TitleBar.BackButtonCommandProperty.AddOwner(typeof(TitleBarControl));

        public ICommand BackButtonCommand
        {
            get => (ICommand)GetValue(BackButtonCommandProperty);
            set => SetValue(BackButtonCommandProperty, value);
        }

        #endregion

        #region BackButtonCommandParameter

        public static readonly DependencyProperty BackButtonCommandParameterProperty =
            TitleBar.BackButtonCommandParameterProperty.AddOwner(typeof(TitleBarControl));

        public object BackButtonCommandParameter
        {
            get => GetValue(BackButtonCommandParameterProperty);
            set => SetValue(BackButtonCommandParameterProperty, value);
        }

        #endregion

        #region BackButtonCommandTarget

        public static readonly DependencyProperty BackButtonCommandTargetProperty =
            TitleBar.BackButtonCommandTargetProperty.AddOwner(typeof(TitleBarControl));

        public IInputElement BackButtonCommandTarget
        {
            get => (IInputElement)GetValue(BackButtonCommandTargetProperty);
            set => SetValue(BackButtonCommandTargetProperty, value);
        }

        #endregion

        #region BackButtonStyle

        public static readonly DependencyProperty BackButtonStyleProperty =
            TitleBar.BackButtonStyleProperty.AddOwner(typeof(TitleBarControl));

        public Style BackButtonStyle
        {
            get => (Style)GetValue(BackButtonStyleProperty);
            set => SetValue(BackButtonStyleProperty, value);
        }

        #endregion

        #region ExtendViewIntoTitleBar

        public static readonly DependencyProperty ExtendViewIntoTitleBarProperty =
            TitleBar.ExtendViewIntoTitleBarProperty.AddOwner(typeof(TitleBarControl));

        public bool ExtendViewIntoTitleBar
        {
            get => (bool)GetValue(ExtendViewIntoTitleBarProperty);
            set => SetValue(ExtendViewIntoTitleBarProperty, value);
        }

        #endregion

        #region InsideTitleBar

        internal static readonly DependencyProperty InsideTitleBarProperty =
            DependencyProperty.RegisterAttached(
                "InsideTitleBar",
                typeof(bool),
                typeof(TitleBarControl),
                new FrameworkPropertyMetadata(false, FrameworkPropertyMetadataOptions.Inherits));

        internal static bool GetInsideTitleBar(UIElement element)
        {
            return (bool)element.GetValue(InsideTitleBarProperty);
        }

        internal static void SetInsideTitleBar(UIElement element, bool value)
        {
            element.SetValue(InsideTitleBarProperty, value);
        }

        #endregion

        private Button BackButton { get; set; }

        private TitleBarButton MaximizeRestoreButton { get; set; }

        private FrameworkElement LeftSystemOverlay { get; set; }

        private FrameworkElement RightSystemOverlay { get; set; }

        public override void OnApplyTemplate()
        {
            if (BackButton != null)
            {
                BackButton.Click -= OnBackButtonClick;
            }

            if (MaximizeRestoreButton != null)
            {
                MaximizeRestoreButton.Loaded -= OnMaximizeRestoreButtonLoaded;
            }

            if (LeftSystemOverlay != null)
            {
                LeftSystemOverlay.SizeChanged -= OnLeftSystemOverlaySizeChanged;
            }

            if (RightSystemOverlay != null)
            {
                RightSystemOverlay.SizeChanged -= OnRightSystemOverlaySizeChanged;
            }

            base.OnApplyTemplate();

            BackButton = GetTemplateChild(BackButtonName) as Button;
<<<<<<< HEAD
            MaximizeRestoreButton = GetTemplateChild(MaximizeButtonName) as TitleBarButton;
=======
            MaximizeRestoreButton = GetTemplateChild(MaximizeRestoreButtonName) as TitleBarButton;
>>>>>>> d6fe01e6
            LeftSystemOverlay = GetTemplateChild(LeftSystemOverlayName) as FrameworkElement;
            RightSystemOverlay = GetTemplateChild(RightSystemOverlayName) as FrameworkElement;

            if (BackButton != null)
            {
                BackButton.Click += OnBackButtonClick;
            }

            if (MaximizeRestoreButton != null)
            {
<<<<<<< HEAD
                MaximizeRestoreButton.Loaded += OnMaximizeRestoreButtonLoaded;
=======
                MaximizeRestoreButton.HitTestCode = HTMAXBUTTON;
>>>>>>> d6fe01e6
            }

            if (LeftSystemOverlay != null)
            {
                LeftSystemOverlay.SizeChanged += OnLeftSystemOverlaySizeChanged;
                UpdateSystemOverlayLeftInset(LeftSystemOverlay.ActualWidth);
            }

            if (RightSystemOverlay != null)
            {
                RightSystemOverlay.SizeChanged += OnRightSystemOverlaySizeChanged;
                UpdateSystemOverlayRightInset(RightSystemOverlay.ActualWidth);
            }
        }

        protected override void OnInitialized(EventArgs e)
        {
            UpdateActualIcon();
            base.OnInitialized(e);
        }

        protected override void OnVisualParentChanged(DependencyObject oldParent)
        {
            if (_parentWindow != null)
            {
                if (_altLeftBinding != null)
                {
                    _parentWindow.InputBindings.Remove(_altLeftBinding);
                    _altLeftBinding = null;
                }
            }

            base.OnVisualParentChanged(oldParent);

            _parentWindow = TemplatedParent as Window;

            if (_parentWindow != null)
            {
                _altLeftBinding = new KeyBinding(new GoBackCommand(this), Key.Left, ModifierKeys.Alt);
                _parentWindow.InputBindings.Add(_altLeftBinding);
            }
        }

        protected override void OnRenderSizeChanged(SizeChangedInfo sizeInfo)
        {
            base.OnRenderSizeChanged(sizeInfo);

            Debug.Assert(TemplatedParent is Window);
            if (TemplatedParent is Window window)
            {
                TitleBar.SetHeight(window, sizeInfo.NewSize.Height);
            }
        }

        private void OnBackButtonClick(object sender, RoutedEventArgs e)
        {
            if (TemplatedParent is Window window)
            {
                TitleBar.RaiseBackRequested(window);
            }
        }

        private void OnLeftSystemOverlaySizeChanged(object sender, SizeChangedEventArgs e)
        {
            UpdateSystemOverlayLeftInset(e.NewSize.Width);
        }

        private void OnRightSystemOverlaySizeChanged(object sender, SizeChangedEventArgs e)
        {
            UpdateSystemOverlayRightInset(e.NewSize.Width);
        }

        private void OnMaximizeRestoreButtonLoaded(object sender, RoutedEventArgs e)
        {
            InitializeSnapLayout(MaximizeRestoreButton);
        }

        private void UpdateSystemOverlayLeftInset(double value)
        {
            Debug.Assert(TemplatedParent is Window);
            if (TemplatedParent is Window window)
            {
                TitleBar.SetSystemOverlayLeftInset(window, value);
            }
        }

        private void UpdateSystemOverlayRightInset(double value)
        {
            Debug.Assert(TemplatedParent is Window);
            if (TemplatedParent is Window window)
            {
                TitleBar.SetSystemOverlayRightInset(window, value);
            }
        }

        private void InitializeSnapLayout(TitleBarButton maximizeButton)
        {
            if (!SnapLayout.IsSupported) return;

            _snapLayout = new SnapLayout();
            _snapLayout.Register(maximizeButton);
        }

        private void MinimizeWindow(object sender, ExecutedRoutedEventArgs e)
        {
            if (TemplatedParent is Window window)
            {
                SystemCommands.MinimizeWindow(window);
            }
        }

        private void MaximizeWindow(object sender, ExecutedRoutedEventArgs e)
        {
            if (TemplatedParent is Window window)
            {
                SystemCommands.MaximizeWindow(window);
            }
        }

        private void RestoreWindow(object sender, ExecutedRoutedEventArgs e)
        {
            if (TemplatedParent is Window window)
            {
                SystemCommands.RestoreWindow(window);
            }
        }

        private void CloseWindow(object sender, ExecutedRoutedEventArgs e)
        {
            if (TemplatedParent is Window window)
            {
                SystemCommands.CloseWindow(window);
            }
        }

        private void InvokeBack()
        {
            InvokeButton(BackButton);
        }

        private static void InvokeButton(Button button)
        {
            if (button != null && button.IsEnabled)
            {
                if (button is TitleBarButton titleBarButton)
                {
                    titleBarButton.DoClick();
                }
                else
                {
                    if (UIElementAutomationPeer.CreatePeerForElement(button) is { } peer
                        && peer.GetPattern(PatternInterface.Invoke) is IInvokeProvider invokeProvider)
                    {
                        invokeProvider.Invoke();
                    }
                }
            }
        }

        private class GoBackCommand : ICommand
        {
            private readonly TitleBarControl _owner;

            public GoBackCommand(TitleBarControl owner)
            {
                _owner = owner;
            }

            public event EventHandler CanExecuteChanged;

            public bool CanExecute(object parameter)
            {
                return true;
            }

            public void Execute(object parameter)
            {
                _owner.InvokeBack();
            }
        }
    }
}<|MERGE_RESOLUTION|>--- conflicted
+++ resolved
@@ -13,11 +13,7 @@
 namespace ModernWpf.Controls.Primitives
 {
     [TemplatePart(Name = BackButtonName, Type = typeof(Button))]
-<<<<<<< HEAD
     [TemplatePart(Name = MaximizeButtonName, Type = typeof(TitleBarButton))]
-=======
-    [TemplatePart(Name = MaximizeRestoreButtonName, Type = typeof(TitleBarButton))]
->>>>>>> d6fe01e6
     [TemplatePart(Name = LeftSystemOverlayName, Type = typeof(FrameworkElement))]
     [TemplatePart(Name = RightSystemOverlayName, Type = typeof(FrameworkElement))]
     [StyleTypedProperty(Property = nameof(ButtonStyle), StyleTargetType = typeof(TitleBarButton))]
@@ -25,11 +21,7 @@
     public class TitleBarControl : Control
     {
         private const string BackButtonName = "PART_BackButton";
-<<<<<<< HEAD
         private const string MaximizeButtonName = "MaximizeRestoreButton";
-=======
-        private const string MaximizeRestoreButtonName = "PART_MaximizeRestoreButton";
->>>>>>> d6fe01e6
         private const string LeftSystemOverlayName = "PART_LeftSystemOverlay";
         private const string RightSystemOverlayName = "PART_RightSystemOverlay";
 
@@ -362,11 +354,7 @@
             base.OnApplyTemplate();
 
             BackButton = GetTemplateChild(BackButtonName) as Button;
-<<<<<<< HEAD
             MaximizeRestoreButton = GetTemplateChild(MaximizeButtonName) as TitleBarButton;
-=======
-            MaximizeRestoreButton = GetTemplateChild(MaximizeRestoreButtonName) as TitleBarButton;
->>>>>>> d6fe01e6
             LeftSystemOverlay = GetTemplateChild(LeftSystemOverlayName) as FrameworkElement;
             RightSystemOverlay = GetTemplateChild(RightSystemOverlayName) as FrameworkElement;
 
@@ -377,11 +365,7 @@
 
             if (MaximizeRestoreButton != null)
             {
-<<<<<<< HEAD
                 MaximizeRestoreButton.Loaded += OnMaximizeRestoreButtonLoaded;
-=======
-                MaximizeRestoreButton.HitTestCode = HTMAXBUTTON;
->>>>>>> d6fe01e6
             }
 
             if (LeftSystemOverlay != null)
